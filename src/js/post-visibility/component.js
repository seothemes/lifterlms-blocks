--- conflicted
+++ resolved
@@ -6,34 +6,12 @@
  */
 
 // WP Deps.
-<<<<<<< HEAD
-const { Button, Dropdown } = wp.components;
-const { compose, ifCondition, withInstanceId } = wp.compose;
-const { withDispatch, withSelect } = wp.data;
-const { Component } = wp.element;
-const { PluginPostStatusInfo } = wp.editPost;
-const { __ } = wp.i18n;
-=======
-import {
-	Button,
-	Dropdown,
-	RadioControl,
-} from '@wordpress/components';
-import {
-	compose,
-	ifCondition,
-	withInstanceId,
-} from '@wordpress/compose';
-import {
-	withDispatch,
-	withSelect,
-} from '@wordpress/data';
-import {
-	Component,
-} from '@wordpress/element';
+import { Button, Dropdown } from '@wordpress/components';
+import { compose, ifCondition, withInstanceId } from '@wordpress/compose';
+import { withDispatch, withSelect } from '@wordpress/data';
+import { Component } from '@wordpress/element';
 import { PluginPostStatusInfo } from '@wordpress/edit-post';
 import { __ } from '@wordpress/i18n';
->>>>>>> c40655c0
 
 // Internal Deps.
 import { visibilityOptions } from './options';
