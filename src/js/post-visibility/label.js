--- conflicted
+++ resolved
@@ -6,11 +6,7 @@
  */
 
 // WP Deps.
-<<<<<<< HEAD
-const { withSelect } = wp.data;
-=======
 import { withSelect } from '@wordpress/data';
->>>>>>> c40655c0
 
 // Internal Deps.
 import { visibilityOptions } from './options';
