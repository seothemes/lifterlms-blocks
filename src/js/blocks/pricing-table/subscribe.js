--- conflicted
+++ resolved
@@ -1,23 +1,13 @@
 /**
  * WP Data Subscription for the llms/pricing-table block
  *
- * @since   1.3.6
- * @since 1.3.8 Explicitly import jQuery.
+ * @since 1.3.6
  * @version 1.3.8
  */
 
 // WP Deps.
-<<<<<<< HEAD
-const { dispatch, select, subscribe } = wp.data;
-const { __ } = wp.i18n;
-=======
-import {
-	dispatch,
-	select,
-	subscribe,
-} from '@wordpress/data';
+import { dispatch, select, subscribe } from '@wordpress/data';
 import { __ } from '@wordpress/i18n';
->>>>>>> c40655c0
 
 // Import jQuery.
 import $ from 'jquery';
@@ -25,17 +15,16 @@
 /**
  * ID of the Post's Last Revision
  *
- * @type int
+ * @type {number}
  */
 let lastRevision = null;
 
 /**
  * Watch core data to manually save Access Plan data when the post is updated or published.
  *
- * @since   1.3.6
- * @version 1.3.6
+ * @since 1.3.6
  */
-const watchForChanges = subscribe( () => {
+subscribe( () => {
 	const {
 		getCurrentPostLastRevisionId,
 		isCurrentPostPublished,
@@ -59,9 +48,9 @@
 	/**
 	 * Determine if the button is disabled (already saving, for example).
 	 *
-	 * @return  {boolean}
-	 * @since   1.3.6
-	 * @version 1.3.6
+	 * @since 1.3.6
+	 *
+	 * @return {boolean} Returns `true` if the button is currently disabled.
 	 */
 	const isBtnDisabled = function () {
 		return 'disabled' === $btn.attr( 'disabled' );
@@ -70,9 +59,9 @@
 	/**
 	 * Determine if the post revision ID has changed, if it has we need to update our plans.
 	 *
-	 * @return  {boolean}
-	 * @since   1.3.6
-	 * @version 1.3.6
+	 * @since 1.3.6
+	 *
+	 * @return {boolean} Returns `true` if the revision ID has changed.
 	 */
 	const hasRevisionChanged = function () {
 		return lastRevision !== getCurrentPostLastRevisionId();
