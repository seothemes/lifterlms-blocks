--- conflicted
+++ resolved
@@ -14,10 +14,6 @@
 
 // Internal Deps.
 import './editor.scss';
-<<<<<<< HEAD
-import Inspector from './inspect';
-=======
->>>>>>> c40655c0
 
 /**
  * Block Name
@@ -44,15 +40,8 @@
 		foreground: '#2295ff',
 		src: 'grid-view',
 	},
-<<<<<<< HEAD
-	category: 'llms-blocks', // common, formatting, layout widgets, embed. see https://wordpress.org/gutenberg/handbook/block-api/#category.
+	category: 'llms-blocks',
 	keywords: [ __( 'LifterLMS', 'lifterlms' ) ],
-=======
-	category: 'llms-blocks',
-	keywords: [
-		__( 'LifterLMS', 'lifterlms' ),
-	],
->>>>>>> c40655c0
 	attributes: {
 		course_id: {
 			type: 'int',
@@ -70,11 +59,11 @@
 	 * @since [version] Don't render InspectorControls since the block doesn't have any actual settings.
 	 *
 	 * @param {Object} props Block properties.
-	 * @return {Fragment}
+	 * @return {Fragment} Component HTML fragment.
 	 */
 	edit: ( props ) => {
 		const currentPost = wp.data.select( 'core/editor' ).getCurrentPost();
-		const { attributes, setAttributes } = props;
+		const { attributes } = props;
 
 		return (
 			<Fragment>
@@ -97,7 +86,7 @@
 	 *
 	 * @since 1.0.0
 	 *
-	 * @return {Null}
+	 * @return {null} Saving disable for "dynamic" blocks.
 	 */
 	save: () => {
 		return null;
