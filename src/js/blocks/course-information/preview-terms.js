<<<<<<< HEAD
const { __ } = wp.i18n;
const { Component, Fragment } = wp.element;
=======
import { __ } from '@wordpress/i18n';
import {
	Component,
	Fragment,
} from '@wordpress/element';
>>>>>>> c40655c0

export default class Preview extends Component {
	state = {
		terms: false,
	};

	getTerms() {
		const { currentPost, taxonomy } = this.props;

		const link = currentPost._links[ 'wp:term' ].filter(
			( term ) => term.taxonomy === taxonomy
		)[ 0 ].href;

		wp.apiFetch( {
			url: wp.url.addQueryArgs( link, { per_page: -1 } ),
		} ).then( ( terms ) => {
			this.setState( { terms } );
		} );
	}

	componentDidUpdate( lastProps, lastStates ) {
		if (
			lastProps.currentPost[ this.props.taxonomy ] !==
			this.props.currentPost[ this.props.taxonomy ]
		) {
			this.getTerms();
		}
	}

	componentWillMount() {
		this.getTerms();
	}

	renderTerms( terms ) {
		const last = terms.length - 1;
		return (
			<Fragment>
				{ !! terms
					? terms.map( ( term, index ) =>
							this.renderTerm( term, last === index )
					  )
					: __( 'Loading…', 'lifterlms' ) }
			</Fragment>
		);
	}

	renderTerm( term, last ) {
		return (
			<Fragment>
				<a href={ term.link } target="_blank">
					{ term.name }
				</a>
				{ last ? '' : ', ' }
			</Fragment>
		);
	}

	render() {
		const { terms } = this.state;
		const { taxonomy_name } = this.props;

		return Array.isArray( terms ) && ! terms.length ? (
			''
		) : (
			<li>
				<strong>{ taxonomy_name }</strong>:{ ' ' }
				{ this.renderTerms( terms ) }
			</li>
		);
	}
}<|MERGE_RESOLUTION|>--- conflicted
+++ resolved
@@ -1,19 +1,30 @@
-<<<<<<< HEAD
-const { __ } = wp.i18n;
-const { Component, Fragment } = wp.element;
-=======
+/**
+ * Component used to create a list of taxonomy terms in the block editor preview area
+ *
+ * @since Unknown
+ * @version Unknown
+ */
+
 import { __ } from '@wordpress/i18n';
-import {
-	Component,
-	Fragment,
-} from '@wordpress/element';
->>>>>>> c40655c0
+import { Component, Fragment } from '@wordpress/element';
 
+/**
+ * Terms list preview component
+ *
+ * @since Unknown
+ */
 export default class Preview extends Component {
 	state = {
 		terms: false,
 	};
 
+	/**
+	 * Retrieve a list of terms via the WP REST API
+	 *
+	 * @since Unknown
+	 *
+	 * @return {void}
+	 */
 	getTerms() {
 		const { currentPost, taxonomy } = this.props;
 
@@ -22,13 +33,21 @@
 		)[ 0 ].href;
 
 		wp.apiFetch( {
-			url: wp.url.addQueryArgs( link, { per_page: -1 } ),
+			url: wp.url.addQueryArgs( link, { per_page: -1 } ), // eslint-disable-line camelcase
 		} ).then( ( terms ) => {
 			this.setState( { terms } );
 		} );
 	}
 
-	componentDidUpdate( lastProps, lastStates ) {
+	/**
+	 * Determines if terms should be retrieved via the API
+	 *
+	 * @since Unknown
+	 *
+	 * @param {Object} lastProps  Last known properties object.
+	 * @return {void}
+	 */
+	componentDidUpdate( lastProps ) {
 		if (
 			lastProps.currentPost[ this.props.taxonomy ] !==
 			this.props.currentPost[ this.props.taxonomy ]
@@ -37,10 +56,25 @@
 		}
 	}
 
+	/**
+	 * Fetch new terms via the API before the component mounts.
+	 *
+	 * @since Unknown
+	 *
+	 * @return {void}
+	 */
 	componentWillMount() {
 		this.getTerms();
 	}
 
+	/**
+	 * Renders the HTML for the terms list
+	 *
+	 * @since Unknown
+	 *
+	 * @param {Array<Object>} terms Array of term objects.
+	 * @return {Fragment} Component html fragment.
+	 */
 	renderTerms( terms ) {
 		const last = terms.length - 1;
 		return (
@@ -54,10 +88,19 @@
 		);
 	}
 
+	/**
+	 * Render the HTML for a single term.
+	 *
+	 * @since Unknown
+	 *
+	 * @param {Object}  term A term object.
+	 * @param {boolean} last Whether or not this is the last term in the list.
+	 * @return {Fragment} Component html fragment.
+	 */
 	renderTerm( term, last ) {
 		return (
 			<Fragment>
-				<a href={ term.link } target="_blank">
+				<a href={ term.link } target="_blank" rel="noreferrer">
 					{ term.name }
 				</a>
 				{ last ? '' : ', ' }
@@ -65,16 +108,22 @@
 		);
 	}
 
+	/**
+	 * Render the component.
+	 *
+	 * @since Unknown
+	 *
+	 * @return {Fragment} Component html fragment.
+	 */
 	render() {
 		const { terms } = this.state;
-		const { taxonomy_name } = this.props;
+		const { taxonomyName } = this.props;
 
 		return Array.isArray( terms ) && ! terms.length ? (
 			''
 		) : (
 			<li>
-				<strong>{ taxonomy_name }</strong>:{ ' ' }
-				{ this.renderTerms( terms ) }
+				<strong>{ taxonomyName }</strong>: { this.renderTerms( terms ) }
 			</li>
 		);
 	}
