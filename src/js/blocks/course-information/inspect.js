/**
 * Inspector settings for the Course Information Block.
 *
 * @since 1.0.0
 * @version [version]
 */

<<<<<<< HEAD
const { __ } = wp.i18n,
	{ Component } = wp.element,
	{ InspectorControls } = wp.blockEditor || wp.editor,
	{
		PanelBody,
		PanelRow,
		SelectControl,
		TextControl,
		ToggleControl,
	} = wp.components;
=======
// WP Dependencies.
import { __ } from '@wordpress/i18n';
import { Component } from '@wordpress/element';
import { InspectorControls } from '@wordpress/block-editor';
import {
	PanelBody,
	PanelRow,
	SelectControl,
	TextControl,
	ToggleControl,
} from '@wordpress/components';
>>>>>>> c40655c0

/**
 * Inspector settings for the Course Information block.
 *
 * @since 1.0.0
 */
export default class Inspector extends Component {
	render() {
		const {
			attributes: {
				length,
				show_cats,
				show_difficulty,
				show_length,
				show_tags,
				show_tracks,
				title_size,
			},
			setAttributes,
		} = this.props;

<<<<<<< HEAD
		return (
			<InspectorControls>
				<PanelBody
					title={ __( 'Course Information Options', 'lifterlms' ) }
				>
					<SelectControl
						label={ __( 'Title Headline Size', 'lifterlms' ) }
						value={ title_size }
						onChange={ ( value ) =>
							setAttributes( { title_size: value } )
						}
						help={ __(
							'Headline size for the information title element.',
							'lifterlms'
						) }
						options={ [
							{ value: 'h1', label: 'h1' },
							{ value: 'h2', label: 'h2' },
							{ value: 'h3', label: 'h3' },
							{ value: 'h4', label: 'h4' },
							{ value: 'h5', label: 'h5' },
							{ value: 'h6', label: 'h6' },
						] }
					/>

					<TextControl
						label={ __( 'Estimated Completion Time', 'lifterlms' ) }
						value={ length }
						onChange={ ( value ) =>
							setAttributes( { length: value } )
						}
						help={ __(
							'How many hours, days, weeks, etc… should a student expect to spend in order to complete this course.',
							'lifterlms'
						) }
					/>

					<ToggleControl
						label={ __( 'Display Estimated Time', 'lifterlms' ) }
						checked={ !! show_length }
						onChange={ ( value ) =>
							setAttributes( { show_length: ! show_length } )
						}
						help={
							!! show_length
								? __( 'Displaying estimated time', 'lifterlms' )
								: __( 'Hiding estimated time', 'lifterlms' )
						}
					/>

					<ToggleControl
						label={ __( 'Display Difficulty', 'lifterlms' ) }
						checked={ !! show_difficulty }
						onChange={ ( value ) =>
							setAttributes( {
								show_difficulty: ! show_difficulty,
							} )
						}
						help={
							!! show_difficulty
								? __( 'Displaying difficulty', 'lifterlms' )
								: __( 'Hiding difficulty', 'lifterlms' )
						}
					/>

					<ToggleControl
						label={ __( 'Display Tracks', 'lifterlms' ) }
						checked={ !! show_tracks }
						onChange={ ( value ) =>
							setAttributes( { show_tracks: ! show_tracks } )
						}
						help={
							!! show_tracks
								? __( 'Displaying tracks list', 'lifterlms' )
								: __( 'Hiding tracks list', 'lifterlms' )
						}
					/>

					<ToggleControl
						label={ __( 'Display Categories', 'lifterlms' ) }
						checked={ !! show_cats }
						onChange={ ( value ) =>
							setAttributes( { show_cats: ! show_cats } )
						}
						help={
							!! show_cats
								? __(
										'Displaying categories list',
										'lifterlms'
								  )
								: __( 'Hiding categories list', 'lifterlms' )
						}
					/>

					<ToggleControl
						label={ __( 'Display Tags', 'lifterlms' ) }
						checked={ !! show_tags }
						onChange={ ( value ) =>
							setAttributes( { show_tags: ! show_tags } )
						}
						help={
							!! show_tags
								? __( 'Displaying tags list', 'lifterlms' )
								: __( 'Hiding tags list', 'lifterlms' )
						}
					/>
				</PanelBody>
=======
	/**
	* Component renderer
	*
	* @since [version]
	*
	* @return {Fragment}
	*/
	render() {

		const {
			attributes: {
				length,
				show_cats,
				show_difficulty,
				show_length,
				show_tags,
				show_tracks,
				title_size,
			},
			setAttributes
		} = this.props;

		return (
			<InspectorControls>
				<PanelBody title={ __( 'Course Information Options', 'lifterlms' ) }>

					<SelectControl
						label={ __( 'Title Headline Size', 'lifterlms' ) }
						value={ title_size }
						onChange={ value => setAttributes( { title_size: value } ) }
						help={ __( 'Headline size for the information title element.', 'lifterlms' ) }
						options={ [
							{ value: 'h1', label: 'h1' },
							{ value: 'h2', label: 'h2' },
							{ value: 'h3', label: 'h3' },
							{ value: 'h4', label: 'h4' },
							{ value: 'h5', label: 'h5' },
							{ value: 'h6', label: 'h6' },
						] }
					/>

					<TextControl
						label={ __( 'Estimated Completion Time', 'lifterlms' ) }
						value={ length }
						onChange={ value => setAttributes( { length: value } ) }
						help={ __( 'How many hours, days, weeks, etc... should a student expect to spend in order to complete this course.', 'lifterlms' ) }
					/>

					<ToggleControl
						label={ __( 'Display Estimated Time', 'lifterlms' ) }
						checked={ !! show_length }
						onChange={ value => setAttributes( { show_length: ! show_length } ) }
						help={ !! show_length ? __( 'Displaying estimated time', 'lifterlms' ) : __( 'Hiding estimated time', 'lifterlms' ) }
					/>

					<ToggleControl
						label={ __( 'Display Difficulty', 'lifterlms' ) }
						checked={ !! show_difficulty }
						onChange={ value => setAttributes( { show_difficulty: ! show_difficulty } ) }
						help={ !! show_difficulty ? __( 'Displaying difficulty', 'lifterlms' ) : __( 'Hiding difficulty', 'lifterlms' ) }
					/>

					<ToggleControl
						label={ __( 'Display Tracks', 'lifterlms' ) }
						checked={ !! show_tracks }
						onChange={ value => setAttributes( { show_tracks: ! show_tracks } ) }
						help={ !! show_tracks ? __( 'Displaying tracks list', 'lifterlms' ) : __( 'Hiding tracks list', 'lifterlms' ) }
					/>

					<ToggleControl
						label={ __( 'Display Categories', 'lifterlms' ) }
						checked={ !! show_cats }
						onChange={ value => setAttributes( { show_cats: ! show_cats } ) }
						help={ !! show_cats ? __( 'Displaying categories list', 'lifterlms' ) : __( 'Hiding categories list', 'lifterlms' ) }
					/>

					<ToggleControl
						label={ __( 'Display Tags', 'lifterlms' ) }
						checked={ !! show_tags }
						onChange={ value => setAttributes( { show_tags: ! show_tags } ) }
						help={ !! show_tags ? __( 'Displaying tags list', 'lifterlms' ) : __( 'Hiding tags list', 'lifterlms' ) }
					/>
				</PanelBody>

>>>>>>> c40655c0
			</InspectorControls>
		);
	}
}<|MERGE_RESOLUTION|>--- conflicted
+++ resolved
@@ -5,30 +5,16 @@
  * @version [version]
  */
 
-<<<<<<< HEAD
-const { __ } = wp.i18n,
-	{ Component } = wp.element,
-	{ InspectorControls } = wp.blockEditor || wp.editor,
-	{
-		PanelBody,
-		PanelRow,
-		SelectControl,
-		TextControl,
-		ToggleControl,
-	} = wp.components;
-=======
 // WP Dependencies.
 import { __ } from '@wordpress/i18n';
 import { Component } from '@wordpress/element';
 import { InspectorControls } from '@wordpress/block-editor';
 import {
 	PanelBody,
-	PanelRow,
 	SelectControl,
 	TextControl,
 	ToggleControl,
 } from '@wordpress/components';
->>>>>>> c40655c0
 
 /**
  * Inspector settings for the Course Information block.
@@ -50,7 +36,6 @@
 			setAttributes,
 		} = this.props;
 
-<<<<<<< HEAD
 		return (
 			<InspectorControls>
 				<PanelBody
@@ -91,7 +76,7 @@
 					<ToggleControl
 						label={ __( 'Display Estimated Time', 'lifterlms' ) }
 						checked={ !! show_length }
-						onChange={ ( value ) =>
+						onChange={ () =>
 							setAttributes( { show_length: ! show_length } )
 						}
 						help={
@@ -104,7 +89,7 @@
 					<ToggleControl
 						label={ __( 'Display Difficulty', 'lifterlms' ) }
 						checked={ !! show_difficulty }
-						onChange={ ( value ) =>
+						onChange={ () =>
 							setAttributes( {
 								show_difficulty: ! show_difficulty,
 							} )
@@ -119,7 +104,7 @@
 					<ToggleControl
 						label={ __( 'Display Tracks', 'lifterlms' ) }
 						checked={ !! show_tracks }
-						onChange={ ( value ) =>
+						onChange={ () =>
 							setAttributes( { show_tracks: ! show_tracks } )
 						}
 						help={
@@ -132,7 +117,7 @@
 					<ToggleControl
 						label={ __( 'Display Categories', 'lifterlms' ) }
 						checked={ !! show_cats }
-						onChange={ ( value ) =>
+						onChange={ () =>
 							setAttributes( { show_cats: ! show_cats } )
 						}
 						help={
@@ -148,7 +133,7 @@
 					<ToggleControl
 						label={ __( 'Display Tags', 'lifterlms' ) }
 						checked={ !! show_tags }
-						onChange={ ( value ) =>
+						onChange={ () =>
 							setAttributes( { show_tags: ! show_tags } )
 						}
 						help={
@@ -158,92 +143,6 @@
 						}
 					/>
 				</PanelBody>
-=======
-	/**
-	* Component renderer
-	*
-	* @since [version]
-	*
-	* @return {Fragment}
-	*/
-	render() {
-
-		const {
-			attributes: {
-				length,
-				show_cats,
-				show_difficulty,
-				show_length,
-				show_tags,
-				show_tracks,
-				title_size,
-			},
-			setAttributes
-		} = this.props;
-
-		return (
-			<InspectorControls>
-				<PanelBody title={ __( 'Course Information Options', 'lifterlms' ) }>
-
-					<SelectControl
-						label={ __( 'Title Headline Size', 'lifterlms' ) }
-						value={ title_size }
-						onChange={ value => setAttributes( { title_size: value } ) }
-						help={ __( 'Headline size for the information title element.', 'lifterlms' ) }
-						options={ [
-							{ value: 'h1', label: 'h1' },
-							{ value: 'h2', label: 'h2' },
-							{ value: 'h3', label: 'h3' },
-							{ value: 'h4', label: 'h4' },
-							{ value: 'h5', label: 'h5' },
-							{ value: 'h6', label: 'h6' },
-						] }
-					/>
-
-					<TextControl
-						label={ __( 'Estimated Completion Time', 'lifterlms' ) }
-						value={ length }
-						onChange={ value => setAttributes( { length: value } ) }
-						help={ __( 'How many hours, days, weeks, etc... should a student expect to spend in order to complete this course.', 'lifterlms' ) }
-					/>
-
-					<ToggleControl
-						label={ __( 'Display Estimated Time', 'lifterlms' ) }
-						checked={ !! show_length }
-						onChange={ value => setAttributes( { show_length: ! show_length } ) }
-						help={ !! show_length ? __( 'Displaying estimated time', 'lifterlms' ) : __( 'Hiding estimated time', 'lifterlms' ) }
-					/>
-
-					<ToggleControl
-						label={ __( 'Display Difficulty', 'lifterlms' ) }
-						checked={ !! show_difficulty }
-						onChange={ value => setAttributes( { show_difficulty: ! show_difficulty } ) }
-						help={ !! show_difficulty ? __( 'Displaying difficulty', 'lifterlms' ) : __( 'Hiding difficulty', 'lifterlms' ) }
-					/>
-
-					<ToggleControl
-						label={ __( 'Display Tracks', 'lifterlms' ) }
-						checked={ !! show_tracks }
-						onChange={ value => setAttributes( { show_tracks: ! show_tracks } ) }
-						help={ !! show_tracks ? __( 'Displaying tracks list', 'lifterlms' ) : __( 'Hiding tracks list', 'lifterlms' ) }
-					/>
-
-					<ToggleControl
-						label={ __( 'Display Categories', 'lifterlms' ) }
-						checked={ !! show_cats }
-						onChange={ value => setAttributes( { show_cats: ! show_cats } ) }
-						help={ !! show_cats ? __( 'Displaying categories list', 'lifterlms' ) : __( 'Hiding categories list', 'lifterlms' ) }
-					/>
-
-					<ToggleControl
-						label={ __( 'Display Tags', 'lifterlms' ) }
-						checked={ !! show_tags }
-						onChange={ value => setAttributes( { show_tags: ! show_tags } ) }
-						help={ !! show_tags ? __( 'Displaying tags list', 'lifterlms' ) : __( 'Hiding tags list', 'lifterlms' ) }
-					/>
-				</PanelBody>
-
->>>>>>> c40655c0
 			</InspectorControls>
 		);
 	}
