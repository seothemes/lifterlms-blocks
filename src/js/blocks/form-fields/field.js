--- conflicted
+++ resolved
@@ -5,23 +5,12 @@
  * @version 1.6.0
  */
 
-<<<<<<< HEAD
-const { RichText } = wp.blockEditor || wp.editor,
-	{ __ } = wp.i18n,
-	{ RawHTML, Component, Fragment } = wp.element;
-
-=======
 // WP deps.
 import { RichText } from '@wordpress/block-editor';
-import { __ }       from '@wordpress/i18n';
-import {
-	RawHTML,
-	Component,
-	Fragment
-} from '@wordpress/element';
-
-// Intern deps.
->>>>>>> c40655c0
+import { __ } from '@wordpress/i18n';
+import { Component, Fragment } from '@wordpress/element';
+
+// Internal deps.
 import './editor.scss';
 
 /**
@@ -29,8 +18,9 @@
  *
  * @since 1.6.0
  *
- * @param {Object[]} options Array of options objects.
- * @param {string} fieldType Field node type (eg "checkbox" or "radio").
+ * @param {Object}   options
+ * @param {Object[]} options.options   Array of options objects.
+ * @param {string}   options.fieldType Field node type (eg "checkbox" or "radio").
  * @return {Object} HTML Fragment.
  */
 const InputGroupOptions = ( { options, fieldType } ) => {
@@ -65,7 +55,7 @@
 	 *
 	 * @since 1.7.1
 	 *
-	 * @return {string}
+	 * @return {string} Field type identifier.
 	 */
 	getFieldType() {
 		const {
@@ -94,12 +84,10 @@
 			attributes: {
 				id,
 				description,
-				field,
 				label,
 				options,
 				placeholder,
 				required,
-				min_strength,
 			},
 			setAttributes,
 		} = this.props;
@@ -116,7 +104,7 @@
 		 *
 		 * @since 1.6.0
 		 *
-		 * @return {string}
+		 * @return {string} Default option value.
 		 */
 		const getDefaultOption = () => {
 			if ( placeholder ) {
