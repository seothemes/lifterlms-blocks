/**
 * Default settings for registering a field block.
 *
 * @since 1.6.0
 * @since 1.7.0 Unknown.
 * @since 1.8.0 Updated lodash imports.
 * @since 1.12.0 Add support for data stores & default examples object.
 */

// WP Deps.
<<<<<<< HEAD
const { getBlockType } = wp.blocks,
	{ Fill } = wp.components,
	{ Fragment } = wp.element,
	{ doAction } = wp.hooks,
	{ __ } = wp.i18n;
=======
import { getBlockType } from '@wordpress/blocks';
import { Fill } from '@wordpress/components';
import { Fragment } from '@wordpress/element';
import { doAction } from '@wordpress/hooks';
import { __ } from '@wordpress/i18n';
>>>>>>> c40655c0

// External Deps.
import { cloneDeep, snakeCase, kebabCase, uniqueId } from 'lodash';

// Internal Deps.
import Field from './field';
import Inspector from './inspect';
import { isUnique } from './checks';

/**
 * Generate a unique "name" attribute.
 *
 * @since 1.6.0
 *
 * @param {string} name Base name, generally the field's "field" attribute. EG: "text".
 * @return {string} A unique name, in snake case, suitable to be used as a field's "name" attribute.
 */
const generateName = ( name ) => {
	return snakeCase( uniqueId( `${ name }_field_` ) );
};

/**
 * Generate a unique "id" attribute.
 *
 * @since 1.6.0
 *
 * @param {string} name Base name, generally the field's "name" attribute. EG: "text_field_1".
 * @return {string} A unique name, in kebab case, suitable to be used as a field's "id" attribute.
 */
const generateId = ( name ) => {
	return kebabCase( name );
};

/**
 * Sets up block attributes, filling defaults and generating unique values.
 *
 * @since 1.6.0
 * @since 1.12.0 Add data_store_key generation.
 *
 * @param {Object} atts      Default block attributes object.
 * @param {Object} blockAtts Actual WP_Block attributes object.
 * @return {Object} Attribute object suitable for use when registering the block.
 */
const setupAtts = ( atts, blockAtts ) => {
	Object.keys( blockAtts ).forEach( ( key ) => {
		const default_val = blockAtts[ key ].__default;
		if (
			'undefined' !== typeof default_val &&
			'undefined' === typeof atts[ key ]
		) {
			atts[ key ] = default_val;
		}
	} );

	if ( ! atts.name ) {
		let name = generateName( atts.field );
		while ( ! isUnique( 'name', name ) ) {
			name = generateName( atts.field );
		}
		atts.name = name;
	}

	if ( ! atts.id ) {
		let id = generateId( atts.name );
		while ( ! isUnique( 'id', id ) ) {
			id = generateId( uniqueId( `${ atts.field }-field-` ) );
		}
		atts.id = id;
	}

	if ( ! atts.data_store_key ) {
		atts.data_store_key = atts.name;
	}

	return atts;
};

const attributes = {
	description: {
		type: 'string',
		__default: '',
	},

	field: {
		type: 'string',
		__default: 'text',
	},

	required: {
		type: 'boolean',
		__default: false,
	},

	label: {
		type: 'string',
		__default: '',
	},

	label_show_empty: {
		type: 'string',
		__default: false,
	},

	match: {
		type: 'string',
		__default: '',
	},

	options: {
		type: 'array',
		__default: [],
	},

	options_preset: {
		type: 'string',
		__default: '',
	},

	placeholder: {
		type: 'string',
		__default: '',
	},

	name: {
		type: 'string',
		__default: '',
	},

	id: {
		type: 'string',
		__default: '',
	},

	data_store: {
		type: 'string',
		__default: 'usermeta',
	},

	data_store_key: {
		type: 'string',
		__default: '',
	},
};

const settings = {
	icon: {
		foreground: '#466dd8',
	},

	category: 'llms-fields',

	keywords: [ __( 'LifterLMS', 'lifterlms' ) ],

	attributes,

	supports: {
		llms_visibility: true,
		llms_field_inspector: {
			id: true,
			match: true,
			name: true,
			options: false,
			placeholder: false,
			required: true,
			customFill: false,
			storage: true,
		},
	},

	example: {},

	/**
	 * Render controls to be rendered into the LLMSFieldInspectorControls slot.
	 *
	 * This stub can be overwritten when registering a new field block. It should return
	 * a <Fragment> containing controls any custom controls and HTML for the block.
	 *
	 * @since 1.6.0
	 *
	 * @param {Object} attributes Block attributes.
	 * @param {Function} setAttributes Reference to the block's setAttributes() function.
	 * @param {Object} props Original properties object passed to the block's edit() function.
	 * @return {void}
	 */
	fillInspectorControls( attributes, setAttributes, props ) {},

	/**
	 * The edit function describes the structure of your block in the context of the editor.
	 * This represents what the editor will render when the block is used.
	 *
	 * The "edit" property must be a valid function.
	 *
	 * @since 1.6.0
	 * @since 1.7.0 Backwards compatibility fixes for WP Core 5.2 and earlier.
	 *
	 * @link https://wordpress.org/gutenberg/handbook/block-api/block-edit-save/
	 *
	 * @param {Object} props Block properties.
	 * @return {Function}
	 */
	edit( props ) {
		const { name } = props,
			block = getBlockType( name ),
			{ clientId, setAttributes } = props,
			inspectorSupports = block.supports.llms_field_inspector,
			{ fillInspectorControls } = block;

		let { attributes } = props;
		attributes = setupAtts( attributes, block.attributes );

		return (
			<Fragment>
				<Inspector
					{ ...{
						attributes,
						clientId,
						name,
						setAttributes,
						inspectorSupports,
					} }
				/>
				<Field { ...{ attributes, setAttributes } } />
				{ inspectorSupports.customFill && (
					<Fill
						name={ `llmsInspectorControlsFill.${ inspectorSupports.customFill }.${ clientId }` }
					>
						{ fillInspectorControls(
							attributes,
							setAttributes,
							props
						) }
					</Fill>
				) }
			</Fragment>
		);
	},

	/**
	 * The save function defines the way in which the different attributes should be combined
	 * into the final markup, which is then serialized by Gutenberg into post_content.
	 *
	 * The "save" property must be specified and must be a valid function.
	 *
	 * @since 1.6.0
	 *
	 * @link https://wordpress.org/gutenberg/handbook/block-api/block-edit-save/
	 *
	 * @param {Object} props Block properties.
	 * @return {Function}
	 */
	save( props ) {
		const { attributes } = props;
		return attributes;
	},
};

export default () => {
	return cloneDeep( settings );
};<|MERGE_RESOLUTION|>--- conflicted
+++ resolved
@@ -8,19 +8,10 @@
  */
 
 // WP Deps.
-<<<<<<< HEAD
-const { getBlockType } = wp.blocks,
-	{ Fill } = wp.components,
-	{ Fragment } = wp.element,
-	{ doAction } = wp.hooks,
-	{ __ } = wp.i18n;
-=======
 import { getBlockType } from '@wordpress/blocks';
 import { Fill } from '@wordpress/components';
 import { Fragment } from '@wordpress/element';
-import { doAction } from '@wordpress/hooks';
 import { __ } from '@wordpress/i18n';
->>>>>>> c40655c0
 
 // External Deps.
 import { cloneDeep, snakeCase, kebabCase, uniqueId } from 'lodash';
@@ -66,12 +57,12 @@
  */
 const setupAtts = ( atts, blockAtts ) => {
 	Object.keys( blockAtts ).forEach( ( key ) => {
-		const default_val = blockAtts[ key ].__default;
+		const defaultValue = blockAtts[ key ].__default;
 		if (
-			'undefined' !== typeof default_val &&
+			'undefined' !== typeof defaultValue &&
 			'undefined' === typeof atts[ key ]
 		) {
-			atts[ key ] = default_val;
+			atts[ key ] = defaultValue;
 		}
 	} );
 
@@ -205,7 +196,7 @@
 	 * @param {Object} props Original properties object passed to the block's edit() function.
 	 * @return {void}
 	 */
-	fillInspectorControls( attributes, setAttributes, props ) {},
+	fillInspectorControls( attributes, setAttributes, props ) {}, // eslint-disable-line no-unused-vars
 
 	/**
 	 * The edit function describes the structure of your block in the context of the editor.
@@ -216,10 +207,8 @@
 	 * @since 1.6.0
 	 * @since 1.7.0 Backwards compatibility fixes for WP Core 5.2 and earlier.
 	 *
-	 * @link https://wordpress.org/gutenberg/handbook/block-api/block-edit-save/
-	 *
 	 * @param {Object} props Block properties.
-	 * @return {Function}
+	 * @return {Fragment} Edit component HTML Fragment.
 	 */
 	edit( props ) {
 		const { name } = props,
@@ -266,10 +255,8 @@
 	 *
 	 * @since 1.6.0
 	 *
-	 * @link https://wordpress.org/gutenberg/handbook/block-api/block-edit-save/
-	 *
 	 * @param {Object} props Block properties.
-	 * @return {Function}
+	 * @return {Object} Attributes object.
 	 */
 	save( props ) {
 		const { attributes } = props;
