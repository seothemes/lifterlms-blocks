--- conflicted
+++ resolved
@@ -15,36 +15,15 @@
 	TextControl,
 	ToggleControl,
 } from '@wordpress/components';
-<<<<<<< HEAD
 import { compose } from '@wordpress/compose';
 import { withDispatch, withSelect } from '@wordpress/data';
 import { Component } from '@wordpress/element';
 import { __, sprintf } from '@wordpress/i18n';
 import { addQueryArgs } from '@wordpress/url';
-=======
-import {
-	compose,
-} from '@wordpress/compose';
-import {
-	withDispatch,
-	withSelect,
-} from '@wordpress/data';
-import {
-	Component,
-	Fragment
-} from '@wordpress/element';
-import {
-	__,
-	sprintf,
-} from '@wordpress/i18n';
-import {
-	addQueryArgs,
-} from '@wordpress/url';
 
 // Internal Deps.
-import SearchUser from '../../components/search-user'
-import './editor.scss'
->>>>>>> c40655c0
+import SearchUser from '../../components/search-user';
+import './editor.scss';
 
 // External Deps.
 import {
@@ -53,10 +32,6 @@
 	SortableElement,
 	SortableHandle,
 } from 'react-sortable-hoc';
-
-// Internal Deps.
-import SearchUser from '../../components/search-user';
-import './editor.scss';
 
 /**
  * Output a Drag Handle.
