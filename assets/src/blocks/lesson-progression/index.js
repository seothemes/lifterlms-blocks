--- conflicted
+++ resolved
@@ -4,20 +4,8 @@
  * @since 1.0.0
  * @since 1.5.0 Add supported post type settings.
  * @since [version] Use imports in favor of "wp." variables.
-<<<<<<< HEAD
- *              Use @wordpress/server-side-render in favor of wp.components.ServerSideRender.
- */
-
-// WP Deps.
-import { __ } from '@wordpress/i18n';
-import { Fragment } from '@wordpress/element';
-import ServerSideRender from '@wordpress/server-side-render';
-=======
  *              Convert "edit" function from using ServerSideRender.
  */
-
-// CSS.
-import './editor.scss';
 
 // WP Deps.
 import { Button } from '@wordpress/components';
@@ -25,7 +13,10 @@
 import { applyFilters } from '@wordpress/hooks';
 import { Fragment } from '@wordpress/element';
 import { __ } from '@wordpress/i18n';
->>>>>>> bf1d5895
+
+// CSS.
+import './editor.scss';
+
 
 /**
  * Block Name
